{
  "domain": "pumpsteer",
  "name": "PumpSteer",
<<<<<<< HEAD
  "version": "0.1.3b",
=======
  "version": "0.1.3",
>>>>>>> 51fd0255
  "documentation": "https://github.com/JohanAlvedal/pumpsteer",
  "issue_tracker": "https://github.com/JohanAlvedal/pumpsteer/issues",
  "logo": "custom_components/pumpsteer/icon.png",
  "config_flow": true,
  "requirements": [],
  "dependencies": [],
  "codeowners": ["@yjohanalvedal"],
  "iot_class": "local_polling",
<<<<<<< HEAD
  "homeassistant": "2025.5.1"
=======
  "homeassistant": "2025.1.0"
>>>>>>> 51fd0255
}<|MERGE_RESOLUTION|>--- conflicted
+++ resolved
@@ -1,11 +1,7 @@
 {
   "domain": "pumpsteer",
   "name": "PumpSteer",
-<<<<<<< HEAD
   "version": "0.1.3b",
-=======
-  "version": "0.1.3",
->>>>>>> 51fd0255
   "documentation": "https://github.com/JohanAlvedal/pumpsteer",
   "issue_tracker": "https://github.com/JohanAlvedal/pumpsteer/issues",
   "logo": "custom_components/pumpsteer/icon.png",
@@ -14,9 +10,5 @@
   "dependencies": [],
   "codeowners": ["@yjohanalvedal"],
   "iot_class": "local_polling",
-<<<<<<< HEAD
-  "homeassistant": "2025.5.1"
-=======
   "homeassistant": "2025.1.0"
->>>>>>> 51fd0255
 }