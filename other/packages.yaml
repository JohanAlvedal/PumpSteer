--- conflicted
+++ resolved
@@ -42,7 +42,6 @@
     unit_of_measurement: "°C·h"
     mode: box
 
-<<<<<<< HEAD
   pumpsteer_integral_gain:
     name: "PumpSteer Integral Gain"
     min: 0.0
@@ -52,16 +51,6 @@
     unit_of_measurement: ""
     icon: mdi:tune
 #######################################################
-=======
-  integral_temp_error:
-    name: "Integral Temperature Error"
-    min: -1000
-    max: 1000
-    step: 0.1
-    unit_of_measurement: "°C·h"
-    mode: box
-
->>>>>>> 6877d46f
 input_text:
   hourly_forecast_temperatures:
     name: Hourly Forecast Temperatures
@@ -85,51 +74,31 @@
 
 template:
   - sensor:
-<<<<<<< HEAD
       - name: "Real Outdoor Temperature"
         state: >
-          {{ state_attr('sensor.pumpsteer', 'Outdoor Temperature') | default(0) }}
-=======
-      # Temperatur & inomhuslogik
-      - name: "Real Outdoor Temperature"
-        state: >
-          {{ state_attr('sensor.pumpsteer', 'Outdoor (actual)') }}
->>>>>>> 6877d46f
+          {{ state_attr('sensor.pumpsteer', 'Outdoor Temperature') }}
         unit_of_measurement: "°C"
         device_class: temperature
 
       - name: "VirtualOutdoorTemp Tempdiff"
         state: >
           {% set fake = states('sensor.pumpsteer') | float(0) %}
-<<<<<<< HEAD
-          {% set real = state_attr('sensor.pumpsteer', 'Outdoor Temperature') | default(0) | float %}
-=======
-          {% set real = state_attr('sensor.pumpsteer', 'Outdoor (actual)') | float(0) %}
->>>>>>> 6877d46f
+          {% set real = state_attr('sensor.pumpsteer', 'Outdoor Temperature') | float(0) %}
           {{ (fake - real) | round(1) }}
         unit_of_measurement: "°C"
         icon: mdi:thermometer-minus
 
       - name: "PumpSteer Indoor Target Diff"
         state: >
-<<<<<<< HEAD
-          {% set actual = state_attr('sensor.pumpsteer', 'Indoor Temperature') | default(0) | float %}
-          {% set target = state_attr('sensor.pumpsteer', 'Target Temperature') | default(0) | float %}
-=======
-          {% set actual = state_attr('sensor.pumpsteer', 'Indoor (actual)') | float(0) %}
-          {% set target = state_attr('sensor.pumpsteer', 'Indoor (target)') | float(0) %}
->>>>>>> 6877d46f
+          {% set actual = state_attr('sensor.pumpsteer', 'Indoor Temperature') | float(0) %}
+          {% set target = state_attr('sensor.pumpsteer', 'Target Temperature') | float(0) %}
           {{ (actual - target) | round(1) }}
         unit_of_measurement: "°C"
         icon: mdi:home-thermometer-outline
 
       - name: "PumpSteer Operating Mode"
         state: >
-<<<<<<< HEAD
-          {{ state_attr('sensor.pumpsteer', 'Mode') | default('unknown') | title }}
-=======
           {{ state_attr('sensor.pumpsteer', 'Mode') | title }}
->>>>>>> 6877d46f
         icon: >
           {% set mode = state_attr('sensor.pumpsteer', 'Mode') %}
           {% if mode == 'preboost' %}
@@ -146,71 +115,30 @@
             mdi:help-circle
           {% endif %}
 
-<<<<<<< HEAD
       - name: "PumpSteer Inertia"
-=======
-      # Dessa sensorer läser attribut från 'sensor.pumpsteer' (huvudsensorn)
-      - name: "PumpSteer Inertia"
-        # Läser 'Inertia' från huvudsensorn
->>>>>>> 6877d46f
         state: "{{ state_attr('sensor.pumpsteer', 'Inertia') | default(0) }}"
         icon: mdi:speedometer
         state_class: measurement
 
       - name: "PumpSteer Aggressiveness"
-<<<<<<< HEAD
-=======
-        # Läser 'Aggressiveness' från huvudsensorn
->>>>>>> 6877d46f
         state: "{{ state_attr('sensor.pumpsteer', 'Aggressiveness') | default(0) }}"
         icon: mdi:target
         state_class: measurement
 
-<<<<<<< HEAD
       - name: "PumpSteer Is Preboosting"
         state: >
-          {{ state_attr('sensor.pumpsteer', 'Mode') | default('') == 'preboost' }}
+          {{ state_attr('sensor.pumpsteer', 'Mode') == 'preboost' }}
         icon: mdi:fire
 
       - name: "PumpSteer Is Braking"
         state: >
-          {{ state_attr('sensor.pumpsteer', 'Mode') | default('') in ['braking_mode', 'braking_by_temp'] }}
+          {{ state_attr('sensor.pumpsteer', 'Mode') in ['braking_mode', 'braking_by_temp'] }}
         icon: mdi:car-brake-alert
 
       - name: "PumpSteer Current Price Level"
         unit_of_measurement: "%"
         state: >
-          {% set price = state_attr('sensor.pumpsteer', 'Current Price') | default(0) | float %}
-          {% set max = state_attr('sensor.pumpsteer', 'Max Price') | default(1) | float %}
+          {% set price = state_attr('sensor.pumpsteer', 'Current Price') | float(0) %}
+          {% set max = state_attr('sensor.pumpsteer', 'Max Price') | float(1) %}
           {{ (price / max * 100) | round(0) }}
-        icon: mdi:cash-percent
-=======
-      # Dessa sensorer läser attribut från 'sensor.pumpsteer_future_strategy'
-      - name: "PumpSteer Preboost Expected"
-        unit_of_measurement: "hours"
-        state: "{{ state_attr('sensor.pumpsteer_future_strategy', 'preboost_expected_in_hours') }}"
-        icon: mdi:timer-outline
-        state_class: measurement
-
-      - name: "PumpSteer Cold Expensive Hours Next 6h"
-        unit_of_measurement: "hours"
-        state: "{{ state_attr('sensor.pumpsteer_future_strategy', 'cold_and_expensive_hours_next_6h') }}"
-        icon: mdi:thermometer-minus
-        state_class: measurement
-
-      - name: "PumpSteer Expensive Hours Next 6h"
-        unit_of_measurement: "hours"
-        state: "{{ state_attr('sensor.pumpsteer_future_strategy', 'expensive_hours_next_6h') }}"
-        icon: mdi:cash-multiple
-        state_class: measurement
-
-      - name: "PumpSteer Braking Price Threshold"
-        unit_of_measurement: "%"
-        state: "{{ state_attr('sensor.pumpsteer_future_strategy', 'braking_price_threshold_percent') }}"
-        icon: mdi:line-scan
-        state_class: measurement
-
-      - name: "PumpSteer Strategy Status"
-        state: "{{ state_attr('sensor.pumpsteer_future_strategy', 'strategy_status') }}"
-        icon: mdi:check-circle-outline
->>>>>>> 6877d46f
+        icon: mdi:cash-percent